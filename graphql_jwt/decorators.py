--- conflicted
+++ resolved
@@ -72,12 +72,8 @@
             payload.token = get_token(user, info.context)
 
             if jwt_settings.JWT_LONG_RUNNING_REFRESH_TOKEN:
-<<<<<<< HEAD
-                payload.refresh_token = create_refresh_token(user).get_token()
-=======
                 payload.refresh_token = refresh_token_lazy(user)
-
->>>>>>> 34844d6a
+  
             return payload
 
         username = kwargs.get(get_user_model().USERNAME_FIELD)
