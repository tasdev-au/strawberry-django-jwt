import inspect
from typing import Any, Dict, Optional, Type, Union

from asgiref.sync import sync_to_async
from django.utils.translation import gettext as _
import strawberry
from strawberry.field import StrawberryField
from strawberry.types import Info
from strawberry_django.fields.field import StrawberryDjangoField

from strawberry_django_jwt import exceptions, settings
from strawberry_django_jwt.decorators import (
    csrf_rotation,
    ensure_token,
    refresh_expiration,
    setup_jwt_cookie,
)
from strawberry_django_jwt.fields import (
    StrawberryDjangoRefreshTokenField,
    StrawberryDjangoTokenField,
)
from strawberry_django_jwt.object_types import TokenDataType
from strawberry_django_jwt.refresh_token import signals as refresh_signals
from strawberry_django_jwt.refresh_token.decorators import ensure_refresh_token
from strawberry_django_jwt.refresh_token.object_types import RefreshedTokenType
from strawberry_django_jwt.refresh_token.shortcuts import (
    create_refresh_token,
    get_refresh_token,
    refresh_token_lazy,
    refresh_token_lazy_async,
)
from strawberry_django_jwt.signals import token_refreshed
from strawberry_django_jwt.utils import (
    create_strawberry_argument,
    get_context,
    get_payload,
    get_user_by_payload,
    maybe_thenable,
)


class BaseJSONWebTokenMixin:
    @staticmethod
    def init_fields(cls, field_options: Dict[str, Dict[str, Any]]):
        if not settings.jwt_settings.JWT_HIDE_TOKEN_FIELDS:
            for (__, field) in inspect.getmembers(cls, lambda f: isinstance(f, StrawberryField)):
                if field.type_annotation is None and isinstance(field, StrawberryDjangoField):
                    # StrawberryDjangoFields resolve their arguments after strawberry decorator is applied.
                    # It is necessary to add subclasses to the field class which provide required arguments when
                    #   fields are collected.
                    base_types = StrawberryDjangoField, StrawberryDjangoTokenField
                    if settings.jwt_settings.JWT_LONG_RUNNING_REFRESH_TOKEN:
                        new_type = type(
                            "StrawberryDjangoJWTField",
                            (
                                *base_types,
                                StrawberryDjangoRefreshTokenField,
                            ),
                            {},
                        )
                    else:
                        new_type = type("StrawberryDjangoJWTField", base_types, {})
                    field.__class__ = new_type
                    continue
                field.arguments.append(create_strawberry_argument("token", "token", str, **field_options.get("token", {})))
                if settings.jwt_settings.JWT_LONG_RUNNING_REFRESH_TOKEN:
                    field.arguments.append(create_strawberry_argument("refresh_token", "refreshToken", str, **field_options.get("refresh_token", {})))


class JSONWebTokenMixin(BaseJSONWebTokenMixin):
    def __init_subclass__(cls, **kwargs):
        cls.init_fields(
            cls,
            {"token": {"is_optional": True}, "refresh_token": {"is_optional": True}},
        )


class KeepAliveRefreshMixin(JSONWebTokenMixin):
    @staticmethod
    @setup_jwt_cookie
    @csrf_rotation
    @ensure_token
    def _refresh(self, info: Info, token: Optional[str]) -> TokenDataType:
        def on_resolve(values):
            payload, token = values
            payload.token = token
            return payload

        context = get_context(info)
        payload = get_payload(token, context)
        user = get_user_by_payload(payload)
        orig_iat = payload.origIat

        if orig_iat is None:
            raise exceptions.JSONWebTokenError(_("origIat field is required"))

        if settings.jwt_settings.JWT_REFRESH_EXPIRED_HANDLER(orig_iat, context):
            raise exceptions.JSONWebTokenError(_("Refresh has expired"))

        payload = settings.jwt_settings.JWT_PAYLOAD_HANDLER(user, context)
        payload.origIat = orig_iat
        refresh_expires_in = orig_iat + settings.jwt_settings.JWT_REFRESH_EXPIRATION_DELTA.total_seconds()

        token = settings.jwt_settings.JWT_ENCODE_HANDLER(payload, context) or ""
        token_refreshed.send(sender=RefreshMixin, request=context, user=user)

        result = TokenDataType(payload=payload, token=token, refresh_expires_in=refresh_expires_in)
        return maybe_thenable((result, token), on_resolve)

    def refresh(self, info: Info, token: Optional[str] = None) -> TokenDataType:
        return KeepAliveRefreshMixin._refresh(self, info=info, token=token)

    async def refresh_async(self, info: Info, token: Optional[str] = None) -> TokenDataType:
        return await sync_to_async(KeepAliveRefreshMixin._refresh)(self, info=info, token=token)


class RefreshTokenMixin(JSONWebTokenMixin):
    @staticmethod
    @setup_jwt_cookie
    @csrf_rotation
    @refresh_expiration
    @ensure_refresh_token
    def _refresh(self, info: Info, refresh_token: Optional[str], _is_async: Optional[bool] = False) -> RefreshedTokenType:
        context = get_context(info)
        old_refresh_token = get_refresh_token(refresh_token, context)

        if old_refresh_token.is_expired(context):
            raise exceptions.JSONWebTokenError(_("Refresh token is expired"))

        payload = settings.jwt_settings.JWT_PAYLOAD_HANDLER(
            old_refresh_token.user,
            context,
        )
        token = settings.jwt_settings.JWT_ENCODE_HANDLER(payload, context)

        if hasattr(context, "jwt_cookie"):
            context.jwt_refresh_token = create_refresh_token(
                old_refresh_token.user,
                old_refresh_token,
            )
            new_refresh_token = context.jwt_refresh_token.get_token()
        else:
            new_refresh_token = (refresh_token_lazy_async if _is_async else refresh_token_lazy)(
                old_refresh_token.user,
                old_refresh_token,
            )

        refresh_signals.refresh_token_rotated.send(
            sender=RefreshMixin,
            request=context,
            refresh_token=old_refresh_token,
            refresh_token_issued=new_refresh_token,
        )
<<<<<<< HEAD
        return RefreshedTokenType(
            payload=payload,
            token=token,
            refresh_token=new_refresh_token,
            refresh_expires_in=0
        )
=======
        return RefreshedTokenType(payload=payload, token=token, refresh_token=new_refresh_token, refresh_expires_in=0)
>>>>>>> e2ee3e81

    def refresh(self, info: Info, refresh_token: Optional[str] = None) -> RefreshedTokenType:
        return RefreshTokenMixin._refresh(self, info=info, refresh_token=refresh_token)

    async def refresh_async(self, info: Info, refresh_token: Optional[str] = None) -> RefreshedTokenType:
        return await sync_to_async(RefreshTokenMixin._refresh)(self, info=info, refresh_token=refresh_token, _is_async=True)


base_class: Type[Union[RefreshTokenMixin, KeepAliveRefreshMixin]] = (
    RefreshTokenMixin if settings.jwt_settings.JWT_LONG_RUNNING_REFRESH_TOKEN else KeepAliveRefreshMixin
)


class RefreshMixin(base_class, JSONWebTokenMixin):  # type: ignore
    """RefreshMixin"""

    refresh = strawberry.mutation(base_class.refresh)


class AsyncRefreshMixin(base_class, JSONWebTokenMixin):  # type: ignore
    """Async version of RefreshMixin"""

    refresh = strawberry.mutation(base_class.refresh_async)<|MERGE_RESOLUTION|>--- conflicted
+++ resolved
@@ -151,16 +151,8 @@
             refresh_token=old_refresh_token,
             refresh_token_issued=new_refresh_token,
         )
-<<<<<<< HEAD
-        return RefreshedTokenType(
-            payload=payload,
-            token=token,
-            refresh_token=new_refresh_token,
-            refresh_expires_in=0
-        )
-=======
+
         return RefreshedTokenType(payload=payload, token=token, refresh_token=new_refresh_token, refresh_expires_in=0)
->>>>>>> e2ee3e81
 
     def refresh(self, info: Info, refresh_token: Optional[str] = None) -> RefreshedTokenType:
         return RefreshTokenMixin._refresh(self, info=info, refresh_token=refresh_token)
